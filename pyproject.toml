--- conflicted
+++ resolved
@@ -88,11 +88,7 @@
     "megatron-core>=0.14.0a0,<0.15.0",
     "nvidia-modelopt[torch]>=0.33.0a0,<0.34.0; sys_platform != 'darwin'",
     "nvidia-resiliency-ext>=0.4.0a0,<0.5.0; sys_platform != 'darwin'",
-<<<<<<< HEAD
-    # "transformer-engine[pytorch]>=2.5.0a0,<2.6.0; sys_platform != 'darwin'"
-=======
-    "transformer-engine[pytorch]>=2.6.0a0,<2.8.0; sys_platform != 'darwin'"
->>>>>>> c09583ad
+    # "transformer-engine[pytorch]>=2.6.0a0,<2.8.0; sys_platform != 'darwin'"
 ]
 
 
